{
  "name": "git",
  "displayName": "%displayName%",
  "description": "%description%",
  "publisher": "vscode",
  "version": "1.0.0",
  "engines": {
    "vscode": "^1.5.0"
  },
  "aiKey": "AIF-d9b70cd4-b9f9-4d70-929b-a071c400b217",
  "enableProposedApi": true,
  "categories": [
    "Other"
  ],
  "activationEvents": [
    "*"
  ],
  "main": "./out/main",
  "icon": "resources/icons/git.png",
  "scripts": {
    "compile": "gulp compile-extension:git",
    "watch": "gulp watch-extension:git",
    "update-grammar": "node ./build/update-grammars.js"
  },
  "contributes": {
    "commands": [
      {
        "command": "git.clone",
        "title": "%command.clone%",
        "category": "Git"
      },
      {
        "command": "git.init",
        "title": "%command.init%",
        "category": "Git",
        "icon": {
          "light": "resources/icons/light/git.svg",
          "dark": "resources/icons/dark/git.svg"
        }
      },
      {
        "command": "git.close",
        "title": "%command.close%",
        "category": "Git"
      },
      {
        "command": "git.refresh",
        "title": "%command.refresh%",
        "category": "Git",
        "icon": {
          "light": "resources/icons/light/refresh.svg",
          "dark": "resources/icons/dark/refresh.svg"
        }
      },
      {
        "command": "git.openChange",
        "title": "%command.openChange%",
        "category": "Git",
        "icon": {
          "light": "resources/icons/light/open-change.svg",
          "dark": "resources/icons/dark/open-change.svg"
        }
      },
      {
        "command": "git.openFile",
        "title": "%command.openFile%",
        "category": "Git",
        "icon": {
          "light": "resources/icons/light/open-file.svg",
          "dark": "resources/icons/dark/open-file.svg"
        }
      },
      {
        "command": "git.openFile2",
        "title": "%command.openFile%",
        "category": "Git",
        "icon": {
          "light": "resources/icons/light/open-file-mono.svg",
          "dark": "resources/icons/dark/open-file-mono.svg"
        }
      },
      {
        "command": "git.openHEADFile",
        "title": "%command.openHEADFile%",
        "category": "Git"
      },
      {
        "command": "git.stage",
        "title": "%command.stage%",
        "category": "Git",
        "icon": {
          "light": "resources/icons/light/stage.svg",
          "dark": "resources/icons/dark/stage.svg"
        }
      },
      {
        "command": "git.stageAll",
        "title": "%command.stageAll%",
        "category": "Git",
        "icon": {
          "light": "resources/icons/light/stage.svg",
          "dark": "resources/icons/dark/stage.svg"
        }
      },
      {
        "command": "git.stageSelectedRanges",
        "title": "%command.stageSelectedRanges%",
        "category": "Git"
      },
      {
        "command": "git.revertSelectedRanges",
        "title": "%command.revertSelectedRanges%",
        "category": "Git"
      },
      {
        "command": "git.stageChange",
        "title": "%command.stageChange%",
        "category": "Git",
        "icon": {
          "light": "resources/icons/light/stage.svg",
          "dark": "resources/icons/dark/stage.svg"
        }
      },
      {
        "command": "git.revertChange",
        "title": "%command.revertChange%",
        "category": "Git",
        "icon": {
          "light": "resources/icons/light/clean.svg",
          "dark": "resources/icons/dark/clean.svg"
        }
      },
      {
        "command": "git.unstage",
        "title": "%command.unstage%",
        "category": "Git",
        "icon": {
          "light": "resources/icons/light/unstage.svg",
          "dark": "resources/icons/dark/unstage.svg"
        }
      },
      {
        "command": "git.unstageAll",
        "title": "%command.unstageAll%",
        "category": "Git",
        "icon": {
          "light": "resources/icons/light/unstage.svg",
          "dark": "resources/icons/dark/unstage.svg"
        }
      },
      {
        "command": "git.unstageSelectedRanges",
        "title": "%command.unstageSelectedRanges%",
        "category": "Git"
      },
      {
        "command": "git.clean",
        "title": "%command.clean%",
        "category": "Git",
        "icon": {
          "light": "resources/icons/light/clean.svg",
          "dark": "resources/icons/dark/clean.svg"
        }
      },
      {
        "command": "git.cleanAll",
        "title": "%command.cleanAll%",
        "category": "Git",
        "icon": {
          "light": "resources/icons/light/clean.svg",
          "dark": "resources/icons/dark/clean.svg"
        }
      },
      {
        "command": "git.commit",
        "title": "%command.commit%",
        "category": "Git",
        "icon": {
          "light": "resources/icons/light/check.svg",
          "dark": "resources/icons/dark/check.svg"
        }
      },
      {
        "command": "git.commitStaged",
        "title": "%command.commitStaged%",
        "category": "Git"
      },
      {
        "command": "git.commitStagedSigned",
        "title": "%command.commitStagedSigned%",
        "category": "Git"
      },
      {
        "command": "git.commitStagedAmend",
        "title": "%command.commitStagedAmend%",
        "category": "Git"
      },
      {
        "command": "git.commitAll",
        "title": "%command.commitAll%",
        "category": "Git"
      },
      {
        "command": "git.commitAllSigned",
        "title": "%command.commitAllSigned%",
        "category": "Git"
      },
      {
        "command": "git.commitAllAmend",
        "title": "%command.commitAllAmend%",
        "category": "Git"
      },
      {
        "command": "git.undoCommit",
        "title": "%command.undoCommit%",
        "category": "Git"
      },
      {
        "command": "git.checkout",
        "title": "%command.checkout%",
        "category": "Git"
      },
      {
        "command": "git.branch",
        "title": "%command.branch%",
        "category": "Git"
      },
      {
        "command": "git.deleteBranch",
        "title": "%command.deleteBranch%",
        "category": "Git"
      },
      {
        "command": "git.renameBranch",
        "title": "%command.renameBranch%",
        "category": "Git"
      },
      {
        "command": "git.merge",
        "title": "%command.merge%",
        "category": "Git"
      },
      {
        "command": "git.createTag",
        "title": "%command.createTag%",
        "category": "Git"
      },
      {
        "command": "git.fetch",
        "title": "%command.fetch%",
        "category": "Git"
      },
      {
        "command": "git.pull",
        "title": "%command.pull%",
        "category": "Git"
      },
      {
        "command": "git.pullRebase",
        "title": "%command.pullRebase%",
        "category": "Git"
      },
      {
        "command": "git.pullFrom",
        "title": "%command.pullFrom%",
        "category": "Git"
      },
      {
        "command": "git.push",
        "title": "%command.push%",
        "category": "Git"
      },
      {
        "command": "git.pushTo",
        "title": "%command.pushTo%",
        "category": "Git"
      },
      {
        "command": "git.pushWithTags",
        "title": "%command.pushWithTags%",
        "category": "Git"
      },
      {
        "command": "git.sync",
        "title": "%command.sync%",
        "category": "Git"
      },
      {
        "command": "git.syncRebase",
        "title": "%command.syncRebase%",
        "category": "Git"
      },
      {
        "command": "git.publish",
        "title": "%command.publish%",
        "category": "Git"
      },
      {
        "command": "git.showOutput",
        "title": "%command.showOutput%",
        "category": "Git"
      },
      {
        "command": "git.ignore",
        "title": "%command.ignore%",
        "category": "Git"
      },
      {
        "command": "git.stashIncludeUntracked",
        "title": "%command.stashIncludeUntracked%",
        "category": "Git"
      },
      {
        "command": "git.stash",
        "title": "%command.stash%",
        "category": "Git"
      },
      {
        "command": "git.stashPop",
        "title": "%command.stashPop%",
        "category": "Git"
      },
      {
        "command": "git.stashPopLatest",
        "title": "%command.stashPopLatest%",
        "category": "Git"
      }
    ],
    "menus": {
      "commandPalette": [
        {
          "command": "git.clone",
          "when": "config.git.enabled"
        },
        {
          "command": "git.init",
          "when": "config.git.enabled"
        },
        {
          "command": "git.close",
          "when": "config.git.enabled && gitOpenRepositoryCount != 0"
        },
        {
          "command": "git.refresh",
          "when": "config.git.enabled && gitOpenRepositoryCount != 0"
        },
        {
          "command": "git.openFile",
          "when": "config.git.enabled && gitOpenRepositoryCount != 0"
        },
        {
          "command": "git.openHEADFile",
          "when": "config.git.enabled && gitOpenRepositoryCount != 0"
        },
        {
          "command": "git.openChange",
          "when": "config.git.enabled && gitOpenRepositoryCount != 0"
        },
        {
          "command": "git.stage",
          "when": "config.git.enabled && gitOpenRepositoryCount != 0"
        },
        {
          "command": "git.stageAll",
          "when": "config.git.enabled && gitOpenRepositoryCount != 0"
        },
        {
          "command": "git.stageSelectedRanges",
          "when": "config.git.enabled && gitOpenRepositoryCount != 0"
        },
        {
          "command": "git.stageChange",
          "when": "false"
        },
        {
          "command": "git.revertSelectedRanges",
          "when": "config.git.enabled && gitOpenRepositoryCount != 0"
        },
        {
          "command": "git.revertChange",
          "when": "false"
        },
        {
          "command": "git.openFile2",
          "when": "false"
        },
        {
          "command": "git.unstage",
          "when": "config.git.enabled && gitOpenRepositoryCount != 0"
        },
        {
          "command": "git.unstageAll",
          "when": "config.git.enabled && gitOpenRepositoryCount != 0"
        },
        {
          "command": "git.unstageSelectedRanges",
          "when": "config.git.enabled && gitOpenRepositoryCount != 0"
        },
        {
          "command": "git.clean",
          "when": "config.git.enabled && gitOpenRepositoryCount != 0 && !gitFreshRepository"
        },
        {
          "command": "git.cleanAll",
          "when": "config.git.enabled && gitOpenRepositoryCount != 0 && !gitFreshRepository"
        },
        {
          "command": "git.commit",
          "when": "config.git.enabled && gitOpenRepositoryCount != 0"
        },
        {
          "command": "git.commitStaged",
          "when": "config.git.enabled && gitOpenRepositoryCount != 0"
        },
        {
          "command": "git.commitStagedSigned",
          "when": "config.git.enabled && gitOpenRepositoryCount != 0"
        },
        {
          "command": "git.commitStagedAmend",
          "when": "config.git.enabled && gitOpenRepositoryCount != 0"
        },
        {
          "command": "git.commitAll",
          "when": "config.git.enabled && gitOpenRepositoryCount != 0"
        },
        {
          "command": "git.commitAllSigned",
          "when": "config.git.enabled && gitOpenRepositoryCount != 0"
        },
        {
          "command": "git.commitAllAmend",
          "when": "config.git.enabled && gitOpenRepositoryCount != 0"
        },
        {
          "command": "git.undoCommit",
          "when": "config.git.enabled && gitOpenRepositoryCount != 0"
        },
        {
          "command": "git.checkout",
          "when": "config.git.enabled && gitOpenRepositoryCount != 0"
        },
        {
          "command": "git.branch",
          "when": "config.git.enabled && gitOpenRepositoryCount != 0"
        },
        {
          "command": "git.deleteBranch",
          "when": "config.git.enabled && gitOpenRepositoryCount != 0"
        },
        {
          "command": "git.renameBranch",
          "when": "config.git.enabled && gitOpenRepositoryCount != 0"
        },
        {
          "command": "git.pull",
          "when": "config.git.enabled && gitOpenRepositoryCount != 0"
        },
        {
          "command": "git.pullFrom",
          "when": "config.git.enabled && gitOpenRepositoryCount != 0"
        },
        {
          "command": "git.pullRebase",
          "when": "config.git.enabled && gitOpenRepositoryCount != 0"
        },
        {
          "command": "git.pullFrom",
          "when": "config.git.enabled && gitOpenRepositoryCount != 0"
        },
        {
          "command": "git.merge",
          "when": "config.git.enabled && gitOpenRepositoryCount != 0"
        },
        {
          "command": "git.createTag",
          "when": "config.git.enabled && gitOpenRepositoryCount != 0"
        },
        {
          "command": "git.fetch",
          "when": "config.git.enabled && gitOpenRepositoryCount != 0"
        },
        {
          "command": "git.push",
          "when": "config.git.enabled && gitOpenRepositoryCount != 0"
        },
        {
          "command": "git.pushTo",
          "when": "config.git.enabled && gitOpenRepositoryCount != 0"
        },
        {
          "command": "git.pushWithTags",
          "when": "config.git.enabled && gitOpenRepositoryCount != 0"
        },
        {
          "command": "git.sync",
          "when": "config.git.enabled && gitOpenRepositoryCount != 0"
        },
        {
          "command": "git.syncRebase",
          "when": "config.git.enabled && gitOpenRepositoryCount != 0"
        },
        {
          "command": "git.publish",
          "when": "config.git.enabled && gitOpenRepositoryCount != 0"
        },
        {
          "command": "git.showOutput",
          "when": "config.git.enabled"
        },
        {
          "command": "git.ignore",
          "when": "config.git.enabled && gitOpenRepositoryCount != 0"
        },
        {
          "command": "git.stashIncludeUntracked",
          "when": "config.git.enabled && gitOpenRepositoryCount != 0"
        },
        {
          "command": "git.stash",
          "when": "config.git.enabled && gitOpenRepositoryCount != 0"
        },
        {
          "command": "git.stashPop",
          "when": "config.git.enabled && gitOpenRepositoryCount != 0"
        },
        {
          "command": "git.stashPopLatest",
          "when": "config.git.enabled && gitOpenRepositoryCount != 0"
        }
      ],
      "scm/title": [
        {
          "command": "git.init",
          "group": "navigation",
          "when": "config.git.enabled && !scmProvider && gitOpenRepositoryCount == 0 && workspaceFolderCount != 0"
        },
        {
          "command": "git.commit",
          "group": "navigation",
          "when": "scmProvider == git"
        },
        {
          "command": "git.refresh",
          "group": "navigation",
          "when": "scmProvider == git"
        },
        {
          "command": "git.sync",
          "group": "1_sync",
          "when": "scmProvider == git"
        },
        {
          "command": "git.syncRebase",
          "group": "1_sync",
          "when": "scmProvider == git && gitState == idle"
        },
        {
          "command": "git.pull",
          "group": "1_sync",
          "when": "scmProvider == git"
        },
        {
          "command": "git.pullRebase",
          "group": "1_sync",
          "when": "scmProvider == git"
        },
        {
          "command": "git.pullFrom",
          "group": "1_sync",
          "when": "scmProvider == git"
        },
        {
          "command": "git.push",
          "group": "1_sync",
          "when": "scmProvider == git"
        },
        {
          "command": "git.pushTo",
          "group": "1_sync",
          "when": "scmProvider == git"
        },
        {
          "command": "git.publish",
          "group": "2_publish",
          "when": "scmProvider == git"
        },
        {
          "command": "git.commitStaged",
          "group": "3_commit",
          "when": "scmProvider == git"
        },
        {
          "command": "git.commitStagedSigned",
          "group": "3_commit",
          "when": "scmProvider == git"
        },
        {
          "command": "git.commitStagedAmend",
          "group": "3_commit",
          "when": "scmProvider == git"
        },
        {
          "command": "git.commitAll",
          "group": "3_commit",
          "when": "scmProvider == git"
        },
        {
          "command": "git.commitAllSigned",
          "group": "3_commit",
          "when": "scmProvider == git"
        },
        {
          "command": "git.commitAllAmend",
          "group": "3_commit",
          "when": "scmProvider == git"
        },
        {
          "command": "git.undoCommit",
          "group": "3_commit",
          "when": "scmProvider == git"
        },
        {
          "command": "git.stageAll",
          "group": "4_stage",
          "when": "scmProvider == git"
        },
        {
          "command": "git.unstageAll",
          "group": "4_stage",
          "when": "scmProvider == git"
        },
        {
          "command": "git.cleanAll",
          "group": "4_stage",
          "when": "scmProvider == git && !gitFreshRepository"
        },
        {
          "command": "git.stashIncludeUntracked",
          "group": "5_stash",
          "when": "scmProvider == git"
        },
        {
          "command": "git.stash",
          "group": "5_stash",
          "when": "scmProvider == git"
        },
        {
          "command": "git.stashPop",
          "group": "5_stash",
          "when": "scmProvider == git"
        },
        {
          "command": "git.stashPopLatest",
          "group": "5_stash",
          "when": "scmProvider == git"
        },
        {
          "command": "git.showOutput",
          "group": "7_repository",
          "when": "scmProvider == git"
        }
      ],
      "scm/sourceControl": [
        {
          "command": "git.close",
          "group": "navigation",
          "when": "scmProvider == git"
        }
      ],
      "scm/resourceGroup/context": [
        {
          "command": "git.stageAll",
          "when": "scmProvider == git && scmResourceGroup == merge",
          "group": "1_modification"
        },
        {
          "command": "git.stageAll",
          "when": "scmProvider == git && scmResourceGroup == merge",
          "group": "inline"
        },
        {
          "command": "git.unstageAll",
          "when": "scmProvider == git && scmResourceGroup == index",
          "group": "1_modification"
        },
        {
          "command": "git.unstageAll",
          "when": "scmProvider == git && scmResourceGroup == index",
          "group": "inline"
        },
        {
          "command": "git.cleanAll",
          "when": "scmProvider == git && scmResourceGroup == workingTree && !gitFreshRepository",
          "group": "1_modification"
        },
        {
          "command": "git.stageAll",
          "when": "scmProvider == git && scmResourceGroup == workingTree",
          "group": "1_modification"
        },
        {
          "command": "git.cleanAll",
          "when": "scmProvider == git && scmResourceGroup == workingTree && !gitFreshRepository",
          "group": "inline"
        },
        {
          "command": "git.stageAll",
          "when": "scmProvider == git && scmResourceGroup == workingTree",
          "group": "inline"
        }
      ],
      "scm/resourceState/context": [
        {
          "command": "git.stage",
          "when": "scmProvider == git && scmResourceGroup == merge",
          "group": "1_modification"
        },
        {
          "command": "git.openFile",
          "when": "scmProvider == git && scmResourceGroup == merge",
          "group": "navigation"
        },
        {
          "command": "git.stage",
          "when": "scmProvider == git && scmResourceGroup == merge",
          "group": "inline"
        },
        {
          "command": "git.openFile2",
          "when": "scmProvider == git && scmResourceGroup == merge && config.git.showInlineOpenFileAction",
          "group": "inline0"
        },
        {
          "command": "git.openChange",
          "when": "scmProvider == git && scmResourceGroup == index",
          "group": "navigation"
        },
        {
          "command": "git.openFile",
          "when": "scmProvider == git && scmResourceGroup == index",
          "group": "navigation"
        },
        {
          "command": "git.openHEADFile",
          "when": "scmProvider == git && scmResourceGroup == index",
          "group": "navigation"
        },
        {
          "command": "git.unstage",
          "when": "scmProvider == git && scmResourceGroup == index",
          "group": "1_modification"
        },
        {
          "command": "git.unstage",
          "when": "scmProvider == git && scmResourceGroup == index",
          "group": "inline"
        },
        {
          "command": "git.openFile2",
          "when": "scmProvider == git && scmResourceGroup == index && config.git.showInlineOpenFileAction",
          "group": "inline0"
        },
        {
          "command": "git.openChange",
          "when": "scmProvider == git && scmResourceGroup == workingTree",
          "group": "navigation"
        },
        {
          "command": "git.openHEADFile",
          "when": "scmProvider == git && scmResourceGroup == workingTree",
          "group": "navigation"
        },
        {
          "command": "git.openFile",
          "when": "scmProvider == git && scmResourceGroup == workingTree",
          "group": "navigation"
        },
        {
          "command": "git.stage",
          "when": "scmProvider == git && scmResourceGroup == workingTree",
          "group": "1_modification"
        },
        {
          "command": "git.clean",
          "when": "scmProvider == git && scmResourceGroup == workingTree && !gitFreshRepository",
          "group": "1_modification"
        },
        {
          "command": "git.clean",
          "when": "scmProvider == git && scmResourceGroup == workingTree && !gitFreshRepository",
          "group": "inline"
        },
        {
          "command": "git.stage",
          "when": "scmProvider == git && scmResourceGroup == workingTree",
          "group": "inline"
        },
        {
          "command": "git.openFile2",
          "when": "scmProvider == git && scmResourceGroup == workingTree && config.git.showInlineOpenFileAction",
          "group": "inline0"
        },
        {
          "command": "git.ignore",
          "when": "scmProvider == git && scmResourceGroup == workingTree",
          "group": "1_modification@3"
        }
      ],
      "editor/title": [
        {
          "command": "git.openFile",
          "group": "navigation",
          "when": "config.git.enabled && gitOpenRepositoryCount != 0 && isInDiffEditor && resourceScheme =~ /^git$|^file$/"
        },
        {
          "command": "git.openChange",
          "group": "navigation",
          "when": "config.git.enabled && gitOpenRepositoryCount != 0 && !isInDiffEditor && resourceScheme == file"
        },
        {
          "command": "git.stageSelectedRanges",
          "group": "2_git@1",
          "when": "config.git.enabled && gitOpenRepositoryCount != 0 && isInDiffEditor && resourceScheme =~ /^git$|^file$/"
        },
        {
          "command": "git.unstageSelectedRanges",
          "group": "2_git@2",
          "when": "config.git.enabled && gitOpenRepositoryCount != 0 && isInDiffEditor && resourceScheme =~ /^git$|^file$/"
        },
        {
          "command": "git.revertSelectedRanges",
          "group": "2_git@3",
          "when": "config.git.enabled && gitOpenRepositoryCount != 0 && isInDiffEditor && resourceScheme =~ /^git$|^file$/"
        }
      ],
      "editor/context": [
        {
          "command": "git.stageSelectedRanges",
          "group": "2_git@1",
          "when": "isInDiffRightEditor && config.git.enabled && gitOpenRepositoryCount != 0 && isInDiffEditor && resourceScheme =~ /^git$|^file$/"
        },
        {
          "command": "git.unstageSelectedRanges",
          "group": "2_git@2",
          "when": "isInDiffRightEditor && config.git.enabled && gitOpenRepositoryCount != 0 && isInDiffEditor && resourceScheme =~ /^git$|^file$/"
        },
        {
          "command": "git.revertSelectedRanges",
          "group": "2_git@3",
          "when": "isInDiffRightEditor && config.git.enabled && gitOpenRepositoryCount != 0 && isInDiffEditor && resourceScheme =~ /^git$|^file$/"
        }
      ],
      "scm/change/title": [
        {
          "command": "git.stageChange",
          "when": "originalResourceScheme == git"
        },
        {
          "command": "git.revertChange",
          "when": "originalResourceScheme == git"
        }
      ]
    },
    "configuration": {
      "title": "Git",
      "properties": {
        "git.enabled": {
          "type": "boolean",
          "scope": "resource",
          "description": "%config.enabled%",
          "default": true
        },
        "git.path": {
          "type": [
            "string",
            "null"
          ],
          "description": "%config.path%",
          "default": null,
          "scope": "application"
        },
        "git.autoRepositoryDetection": {
          "type": "boolean",
          "description": "%config.autoRepositoryDetection%",
          "default": true
        },
        "git.autorefresh": {
          "type": "boolean",
          "description": "%config.autorefresh%",
          "default": true
        },
        "git.autofetch": {
          "type": "boolean",
          "description": "%config.autofetch%",
          "default": false
        },
        "git.confirmSync": {
          "type": "boolean",
          "description": "%config.confirmSync%",
          "default": true
        },
        "git.countBadge": {
          "type": "string",
          "enum": [
            "all",
            "tracked",
            "off"
          ],
          "description": "%config.countBadge%",
          "default": "all"
        },
        "git.checkoutType": {
          "type": "string",
          "enum": [
            "all",
            "local",
            "tags",
            "remote"
          ],
          "description": "%config.checkoutType%",
          "default": "all"
        },
        "git.ignoreLegacyWarning": {
          "type": "boolean",
          "description": "%config.ignoreLegacyWarning%",
          "default": false
        },
        "git.ignoreMissingGitWarning": {
          "type": "boolean",
          "description": "%config.ignoreMissingGitWarning%",
          "default": false
        },
        "git.ignoreLimitWarning": {
          "type": "boolean",
          "description": "%config.ignoreLimitWarning%",
          "default": false
        },
        "git.defaultCloneDirectory": {
          "type": "string",
          "default": null,
          "description": "%config.defaultCloneDirectory%"
        },
        "git.enableSmartCommit": {
          "type": "boolean",
          "scope": "resource",
          "description": "%config.enableSmartCommit%",
          "default": false
        },
        "git.enableCommitSigning": {
          "type": "boolean",
          "scope": "resource",
          "description": "%config.enableCommitSigning%",
          "default": false
        },
        "git.decorations.enabled": {
          "type": "boolean",
          "default": true,
          "description": "%config.decorations.enabled%"
        },
        "git.promptToSaveFilesBeforeCommit": {
          "type": "boolean",
          "scope": "resource",
          "default": false,
          "description": "%config.promptToSaveFilesBeforeCommit%"
        },
        "git.showInlineOpenFileAction": {
          "type": "boolean",
          "default": true,
          "description": "%config.showInlineOpenFileAction%"
        },
        "git.showPushSuccessNotification": {
          "type": "boolean",
          "description": "%config.showPushSuccessNotification%",
          "default": false
        },
        "git.inputValidation": {
          "type": "string",
          "enum": [
            "always",
            "warn",
            "off"
          ],
          "default": "warn",
          "description": "%config.inputValidation%"
        },
        "git.detectSubmodules": {
          "type": "boolean",
          "scope": "resource",
          "default": true,
          "description": "%config.detectSubmodules%"
        },
        "git.detectSubmodulesLimit": {
          "type": "number",
          "scope": "resource",
          "default": 10,
          "description": "%config.detectSubmodulesLimit%"
        },
<<<<<<< HEAD
        "git.alwaysSignOff": {
          "type": "boolean",
          "scope": "resource",
          "default": false,
          "description": "%config.alwaysSignOff%"
=======
        "git.ignoreRepositories": {
          "type": [
            "array",
            "null"
          ],
          "default": null,
          "scope": "resource",
          "description": "%config.ignoreRepositories%"
>>>>>>> 59c06466
        }
      }
    },
    "colors": [
      {
        "id": "gitDecoration.addedResourceForeground",
        "description": "%colors.added%",
        "defaults": {
          "light": "#587c0c",
          "dark": "#81b88b",
          "highContrast": "#1b5225"
        }
      },
      {
        "id": "gitDecoration.modifiedResourceForeground",
        "description": "%colors.modified%",
        "defaults": {
          "light": "#a76e12",
          "dark": "#E2C08D",
          "highContrast": "#E2C08D"
        }
      },
      {
        "id": "gitDecoration.deletedResourceForeground",
        "description": "%colors.deleted%",
        "defaults": {
          "light": "#ad0707",
          "dark": "#c74e39",
          "highContrast": "#c74e39"
        }
      },
      {
        "id": "gitDecoration.untrackedResourceForeground",
        "description": "%colors.untracked%",
        "defaults": {
          "light": "#019001",
          "dark": "#73C991",
          "highContrast": "#73C991"
        }
      },
      {
        "id": "gitDecoration.ignoredResourceForeground",
        "description": "%colors.ignored%",
        "defaults": {
          "light": "#8E8E90",
          "dark": "#A7A8A9",
          "highContrast": "#A7A8A9"
        }
      },
      {
        "id": "gitDecoration.conflictingResourceForeground",
        "description": "%colors.conflict%",
        "defaults": {
          "light": "#6c6cc4",
          "dark": "#6c6cc4",
          "highContrast": "#6c6cc4"
        }
      },
      {
        "id": "gitDecoration.submoduleResourceForeground",
        "description": "%colors.submodule%",
        "defaults": {
          "light": "#1258a7",
          "dark": "#8db9e2",
          "highContrast": "#8db9e2"
        }
      }
    ],
    "languages": [
      {
        "id": "git-commit",
        "aliases": [
          "Git Commit Message",
          "git-commit"
        ],
        "filenames": [
          "COMMIT_EDITMSG",
          "MERGE_MSG"
        ],
        "configuration": "./languages/git-commit.language-configuration.json"
      },
      {
        "id": "git-rebase",
        "aliases": [
          "Git Rebase Message",
          "git-rebase"
        ],
        "filenames": [
          "git-rebase-todo"
        ],
        "configuration": "./languages/git-rebase.language-configuration.json"
      },
      {
        "id": "diff",
        "aliases": [
          "Diff",
          "diff"
        ],
        "extensions": [
          ".patch",
          ".diff",
          ".rej"
        ],
        "configuration": "./languages/diff.language-configuration.json"
      },
      {
        "id": "ignore",
        "aliases": [
          "Ignore",
          "ignore"
        ],
        "filenames": [
          ".gitignore"
        ],
        "configuration": "./languages/ignore.language-configuration.json"
      }
    ],
    "grammars": [
      {
        "language": "git-commit",
        "scopeName": "text.git-commit",
        "path": "./syntaxes/git-commit.tmLanguage.json"
      },
      {
        "language": "git-rebase",
        "scopeName": "text.git-rebase",
        "path": "./syntaxes/git-rebase.tmLanguage.json"
      },
      {
        "language": "diff",
        "scopeName": "source.diff",
        "path": "./syntaxes/diff.tmLanguage.json"
      },
      {
        "language": "ignore",
        "scopeName": "source.ignore",
        "path": "./syntaxes/ignore.tmLanguage.json"
      }
    ],
    "configurationDefaults": {
      "[git-commit]": {
        "editor.rulers": [
          72
        ]
      }
    }
  },
  "dependencies": {
    "byline": "^5.0.0",
    "file-type": "^7.2.0",
    "iconv-lite": "0.4.19",
    "jschardet": "^1.6.0",
    "vscode-extension-telemetry": "0.0.17",
    "vscode-nls": "^3.2.4",
    "which": "^1.3.0"
  },
  "devDependencies": {
    "@types/byline": "4.2.31",
    "@types/file-type": "^5.2.1",
    "@types/mocha": "2.2.43",
    "@types/node": "7.0.43",
    "@types/which": "^1.0.28",
    "mocha": "^3.2.0"
  }
}<|MERGE_RESOLUTION|>--- conflicted
+++ resolved
@@ -996,22 +996,17 @@
           "default": 10,
           "description": "%config.detectSubmodulesLimit%"
         },
-<<<<<<< HEAD
         "git.alwaysSignOff": {
           "type": "boolean",
           "scope": "resource",
           "default": false,
           "description": "%config.alwaysSignOff%"
-=======
+        },
         "git.ignoreRepositories": {
-          "type": [
-            "array",
-            "null"
-          ],
-          "default": null,
-          "scope": "resource",
-          "description": "%config.ignoreRepositories%"
->>>>>>> 59c06466
+          "type": "array",
+          "default": [],
+          "scope": "window",
+          "description": "%config.ignoredRepositories%"
         }
       }
     },
