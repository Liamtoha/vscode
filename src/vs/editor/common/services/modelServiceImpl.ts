/*---------------------------------------------------------------------------------------------
 *  Copyright (c) Microsoft Corporation. All rights reserved.
 *  Licensed under the MIT License. See License.txt in the project root for license information.
 *--------------------------------------------------------------------------------------------*/
'use strict';

import * as nls from 'vs/nls';
import network = require('vs/base/common/network');
import Event, { Emitter } from 'vs/base/common/event';
import { MarkdownString } from 'vs/base/common/htmlContent';
import { IDisposable, dispose } from 'vs/base/common/lifecycle';
import Severity from 'vs/base/common/severity';
import URI from 'vs/base/common/uri';
import { TPromise } from 'vs/base/common/winjs.base';
import { IMarker, IMarkerService } from 'vs/platform/markers/common/markers';
import { Range } from 'vs/editor/common/core/range';
import { Selection } from 'vs/editor/common/core/selection';
import { TextModel, createTextBuffer } from 'vs/editor/common/model/textModel';
import { IMode, LanguageIdentifier } from 'vs/editor/common/modes';
import { IModelService } from 'vs/editor/common/services/modelService';
import * as platform from 'vs/base/common/platform';
import { IConfigurationService } from 'vs/platform/configuration/common/configuration';
import { EDITOR_MODEL_DEFAULTS } from 'vs/editor/common/config/editorOptions';
import { PLAINTEXT_LANGUAGE_IDENTIFIER } from 'vs/editor/common/modes/modesRegistry';
import { IModelLanguageChangedEvent } from 'vs/editor/common/model/textModelEvents';
import { ClassName } from 'vs/editor/common/model/intervalTree';
import { ISequence, LcsDiff } from 'vs/base/common/diff/diff';
import { EditOperation } from 'vs/editor/common/core/editOperation';
import { themeColorFromId, ThemeColor } from 'vs/platform/theme/common/themeService';
import { overviewRulerWarning, overviewRulerError, overviewRulerInfo } from 'vs/editor/common/view/editorColorRegistry';
import { ITextModel, IModelDeltaDecoration, IModelDecorationOptions, TrackedRangeStickiness, OverviewRulerLane, DefaultEndOfLine, ITextModelCreationOptions, EndOfLineSequence, IIdentifiedSingleEditOperation, ITextBufferFactory, ITextBuffer } from 'vs/editor/common/model';

function MODEL_ID(resource: URI): string {
	return resource.toString();
}

class ModelData implements IDisposable {
	model: ITextModel;

	private _markerDecorations: string[];
	private _modelEventListeners: IDisposable[];

	constructor(
		model: ITextModel,
		onWillDispose: (model: ITextModel) => void,
		onDidChangeLanguage: (model: ITextModel, e: IModelLanguageChangedEvent) => void
	) {
		this.model = model;

		this._markerDecorations = [];

		this._modelEventListeners = [];
		this._modelEventListeners.push(model.onWillDispose(() => onWillDispose(model)));
		this._modelEventListeners.push(model.onDidChangeLanguage((e) => onDidChangeLanguage(model, e)));
	}

	public dispose(): void {
		this._markerDecorations = this.model.deltaDecorations(this._markerDecorations, []);
		this._modelEventListeners = dispose(this._modelEventListeners);
		this.model = null;
	}

	public acceptMarkerDecorations(newDecorations: IModelDeltaDecoration[]): void {
		this._markerDecorations = this.model.deltaDecorations(this._markerDecorations, newDecorations);
	}
}

class ModelMarkerHandler {

	public static setMarkers(modelData: ModelData, markerService: IMarkerService): void {

		// Limit to the first 500 errors/warnings
		const markers = markerService.read({ resource: modelData.model.uri, take: 500 });

		let newModelDecorations: IModelDeltaDecoration[] = markers.map((marker) => {
			return {
				range: this._createDecorationRange(modelData.model, marker),
				options: this._createDecorationOption(marker)
			};
		});

		modelData.acceptMarkerDecorations(newModelDecorations);
	}

	private static _createDecorationRange(model: ITextModel, rawMarker: IMarker): Range {
		let marker = model.validateRange(new Range(rawMarker.startLineNumber, rawMarker.startColumn, rawMarker.endLineNumber, rawMarker.endColumn));
		let ret: Range = new Range(marker.startLineNumber, marker.startColumn, marker.endLineNumber, marker.endColumn);
		if (ret.isEmpty()) {
			let word = model.getWordAtPosition(ret.getStartPosition());
			if (word) {
				ret = new Range(ret.startLineNumber, word.startColumn, ret.endLineNumber, word.endColumn);
			} else {
				let maxColumn = model.getLineLastNonWhitespaceColumn(marker.startLineNumber) ||
					model.getLineMaxColumn(marker.startLineNumber);

				if (maxColumn === 1) {
					// empty line
					// console.warn('marker on empty line:', marker);
				} else if (ret.endColumn >= maxColumn) {
					// behind eol
					ret = new Range(ret.startLineNumber, maxColumn - 1, ret.endLineNumber, maxColumn);
				} else {
					// extend marker to width = 1
					ret = new Range(ret.startLineNumber, ret.startColumn, ret.endLineNumber, ret.endColumn + 1);
				}
			}
		} else if (rawMarker.endColumn === Number.MAX_VALUE && rawMarker.startColumn === 1 && ret.startLineNumber === ret.endLineNumber) {
			let minColumn = model.getLineFirstNonWhitespaceColumn(rawMarker.startLineNumber);
			if (minColumn < ret.endColumn) {
				ret = new Range(ret.startLineNumber, minColumn, ret.endLineNumber, ret.endColumn);
				rawMarker.startColumn = minColumn;
			}
		}
		return ret;
	}

	private static _createDecorationOption(marker: IMarker): IModelDecorationOptions {

		let className: string;
		let color: ThemeColor;
		let darkColor: ThemeColor;

		switch (marker.severity) {
			case Severity.Ignore:
				// do something
				break;
			case Severity.Warning:
				className = ClassName.EditorWarningDecoration;
				color = themeColorFromId(overviewRulerWarning);
				darkColor = themeColorFromId(overviewRulerWarning);
				break;
			case Severity.Info:
				className = ClassName.EditorInfoDecoration;
				color = themeColorFromId(overviewRulerInfo);
				darkColor = themeColorFromId(overviewRulerInfo);
				break;
			case Severity.Error:
			default:
				className = ClassName.EditorErrorDecoration;
				color = themeColorFromId(overviewRulerError);
				darkColor = themeColorFromId(overviewRulerError);
				break;
		}

		let hoverMessage: MarkdownString = null;
		let { message, source } = marker;

		if (typeof message === 'string') {
			message = message.trim();

			if (source) {
				if (/\n/g.test(message)) {
					message = nls.localize('diagAndSourceMultiline', "[{0}]\n{1}", source, message);
				} else {
					message = nls.localize('diagAndSource', "[{0}] {1}", source, message);
				}
			}

			hoverMessage = new MarkdownString().appendCodeblock('_', message);
		}

		return {
			stickiness: TrackedRangeStickiness.NeverGrowsWhenTypingAtEdges,
			className,
			hoverMessage,
			showIfCollapsed: true,
			overviewRuler: {
				color,
				darkColor,
				position: OverviewRulerLane.Right
			}
		};
	}
}

interface IRawConfig {
	files?: {
		eol?: any;
	};
	editor?: {
		tabSize?: any;
		insertSpaces?: any;
		detectIndentation?: any;
		trimAutoWhitespace?: any;
	};
}

const DEFAULT_EOL = (platform.isLinux || platform.isMacintosh) ? DefaultEndOfLine.LF : DefaultEndOfLine.CRLF;

export class ModelServiceImpl implements IModelService {
	public _serviceBrand: any;

	private _markerService: IMarkerService;
	private _markerServiceSubscription: IDisposable;
	private _configurationService: IConfigurationService;
	private _configurationServiceSubscription: IDisposable;

	private _onModelAdded: Emitter<ITextModel>;
	private _onModelRemoved: Emitter<ITextModel>;
	private _onModelModeChanged: Emitter<{ model: ITextModel; oldModeId: string; }>;

	private _modelCreationOptionsByLanguageAndResource: {
		[languageAndResource: string]: ITextModelCreationOptions;
	};

	/**
	 * All the models known in the system.
	 */
	private _models: { [modelId: string]: ModelData; };

	constructor(
		@IMarkerService markerService: IMarkerService,
		@IConfigurationService configurationService: IConfigurationService,
	) {
		this._markerService = markerService;
		this._configurationService = configurationService;
		this._models = {};
		this._modelCreationOptionsByLanguageAndResource = Object.create(null);
		this._onModelAdded = new Emitter<ITextModel>();
		this._onModelRemoved = new Emitter<ITextModel>();
		this._onModelModeChanged = new Emitter<{ model: ITextModel; oldModeId: string; }>();

		if (this._markerService) {
			this._markerServiceSubscription = this._markerService.onMarkerChanged(this._handleMarkerChange, this);
		}

		this._configurationServiceSubscription = this._configurationService.onDidChangeConfiguration(e => this._updateModelOptions());
		this._updateModelOptions();
	}

	private static _readModelOptions(config: IRawConfig): ITextModelCreationOptions {
		let tabSize = EDITOR_MODEL_DEFAULTS.tabSize;
		if (config.editor && typeof config.editor.tabSize !== 'undefined') {
			let parsedTabSize = parseInt(config.editor.tabSize, 10);
			if (!isNaN(parsedTabSize)) {
				tabSize = parsedTabSize;
			}
		}

		let insertSpaces = EDITOR_MODEL_DEFAULTS.insertSpaces;
		if (config.editor && typeof config.editor.insertSpaces !== 'undefined') {
			insertSpaces = (config.editor.insertSpaces === 'false' ? false : Boolean(config.editor.insertSpaces));
		}

		let newDefaultEOL = DEFAULT_EOL;
		const eol = config.files && config.files.eol;
		if (eol === '\r\n') {
			newDefaultEOL = DefaultEndOfLine.CRLF;
		} else if (eol === '\n') {
			newDefaultEOL = DefaultEndOfLine.LF;
		}

		let trimAutoWhitespace = EDITOR_MODEL_DEFAULTS.trimAutoWhitespace;
		if (config.editor && typeof config.editor.trimAutoWhitespace !== 'undefined') {
			trimAutoWhitespace = (config.editor.trimAutoWhitespace === 'false' ? false : Boolean(config.editor.trimAutoWhitespace));
		}

		let detectIndentation = EDITOR_MODEL_DEFAULTS.detectIndentation;
		if (config.editor && typeof config.editor.detectIndentation !== 'undefined') {
			detectIndentation = (config.editor.detectIndentation === 'false' ? false : Boolean(config.editor.detectIndentation));
		}

		return {
			tabSize: tabSize,
			insertSpaces: insertSpaces,
			detectIndentation: detectIndentation,
			defaultEOL: newDefaultEOL,
			trimAutoWhitespace: trimAutoWhitespace
		};
	}

	public getCreationOptions(language: string, resource: URI): ITextModelCreationOptions {
		let creationOptions = this._modelCreationOptionsByLanguageAndResource[language + resource];
		if (!creationOptions) {
			creationOptions = ModelServiceImpl._readModelOptions(this._configurationService.getValue({ overrideIdentifier: language, resource }));
			this._modelCreationOptionsByLanguageAndResource[language + resource] = creationOptions;
		}
		return creationOptions;
	}

	private _updateModelOptions(): void {
		let oldOptionsByLanguageAndResource = this._modelCreationOptionsByLanguageAndResource;
		this._modelCreationOptionsByLanguageAndResource = Object.create(null);

		// Update options on all models
		let keys = Object.keys(this._models);
		for (let i = 0, len = keys.length; i < len; i++) {
			let modelId = keys[i];
			let modelData = this._models[modelId];
			const language = modelData.model.getLanguageIdentifier().language;
			const uri = modelData.model.uri;
			const oldOptions = oldOptionsByLanguageAndResource[language + uri];
			const newOptions = this.getCreationOptions(language, uri);
			ModelServiceImpl._setModelOptionsForModel(modelData.model, newOptions, oldOptions);
		}
	}

	private static _setModelOptionsForModel(model: ITextModel, newOptions: ITextModelCreationOptions, currentOptions: ITextModelCreationOptions): void {
		if (currentOptions
			&& (currentOptions.detectIndentation === newOptions.detectIndentation)
			&& (currentOptions.insertSpaces === newOptions.insertSpaces)
			&& (currentOptions.tabSize === newOptions.tabSize)
			&& (currentOptions.trimAutoWhitespace === newOptions.trimAutoWhitespace)
		) {
			// Same indent opts, no need to touch the model
			return;
		}

		if (newOptions.detectIndentation) {
			model.detectIndentation(newOptions.insertSpaces, newOptions.tabSize);
			model.updateOptions({
				trimAutoWhitespace: newOptions.trimAutoWhitespace
			});
		} else {
			model.updateOptions({
				insertSpaces: newOptions.insertSpaces,
				tabSize: newOptions.tabSize,
				trimAutoWhitespace: newOptions.trimAutoWhitespace
			});
		}
	}

	public dispose(): void {
		if (this._markerServiceSubscription) {
			this._markerServiceSubscription.dispose();
		}
		this._configurationServiceSubscription.dispose();
	}

	private _handleMarkerChange(changedResources: URI[]): void {
		changedResources.forEach((resource) => {
			let modelId = MODEL_ID(resource);
			let modelData = this._models[modelId];
			if (!modelData) {
				return;
			}
			ModelMarkerHandler.setMarkers(modelData, this._markerService);
		});
	}

	private _cleanUp(model: ITextModel): void {
		// clean up markers for internal, transient models
		if (model.uri.scheme === network.Schemas.inMemory
			|| model.uri.scheme === network.Schemas.internal
			|| model.uri.scheme === network.Schemas.vscode) {
			if (this._markerService) {
				this._markerService.read({ resource: model.uri }).map(marker => marker.owner).forEach(owner => this._markerService.remove(owner, [model.uri]));
			}
		}

		// clean up cache
		delete this._modelCreationOptionsByLanguageAndResource[model.getLanguageIdentifier().language + model.uri];
	}

	// --- begin IModelService

	private _createModelData(value: string | ITextBufferFactory, languageIdentifier: LanguageIdentifier, resource: URI): ModelData {
		// create & save the model
		const options = this.getCreationOptions(languageIdentifier.language, resource);
		const model: TextModel = new TextModel(value, options, languageIdentifier, resource);
		const modelId = MODEL_ID(model.uri);

		if (this._models[modelId]) {
			// There already exists a model with this id => this is a programmer error
			throw new Error('ModelService: Cannot add model because it already exists!');
		}

		const modelData = new ModelData(
			model,
			(model) => this._onWillDispose(model),
			(model, e) => this._onDidChangeLanguage(model, e)
		);
		this._models[modelId] = modelData;

		return modelData;
	}

	public updateModel(model: ITextModel, value: string | ITextBufferFactory): void {
		const options = this.getCreationOptions(model.getLanguageIdentifier().language, model.uri);
		const textBuffer = createTextBuffer(value, options.defaultEOL);

		// Return early if the text is already set in that form
		if (model.equalsTextBuffer(textBuffer)) {
			return;
		}

		// Otherwise find a diff between the values and update model
		model.setEOL(textBuffer.getEOL() === '\r\n' ? EndOfLineSequence.CRLF : EndOfLineSequence.LF);
		model.pushEditOperations(
			[new Selection(1, 1, 1, 1)],
			ModelServiceImpl._computeEdits(model, textBuffer),
			(inverseEditOperations: IIdentifiedSingleEditOperation[]) => [new Selection(1, 1, 1, 1)]
		);
	}

	/**
	 * Compute edits to bring `model` to the state of `textSource`.
	 */
	public static _computeEdits(model: ITextModel, textBuffer: ITextBuffer): IIdentifiedSingleEditOperation[] {
		const modelLineSequence = new class implements ISequence {
			public getLength(): number {
				return model.getLineCount();
			}
			public getElementHash(index: number): string {
				return model.getLineContent(index + 1);
			}
		};
		const textSourceLineSequence = new class implements ISequence {
			public getLength(): number {
<<<<<<< HEAD
				return textSource.lines.length + 1;
			}
			public getElementHash(index: number): string {
				if (Array.isArray(textSource.lines)) {
					return textSource.lines[index];
				} else {
					if (textSource.lines.length === 0) {
						return textSource.lines.text;
					}
					if (index === 0) {
						return textSource.lines.text.substring(0, textSource.lines.lineStarts[0]);
					}

					if (index === textSource.lines.length) {
						return textSource.lines.text.substring(textSource.lines.lineStarts[index - 1]);
					}

					return textSource.lines.text.substring(textSource.lines.lineStarts[index - 1], textSource.lines.lineStarts[index]);
				}
=======
				return textBuffer.getLineCount();
			}
			public getElementHash(index: number): string {
				return textBuffer.getLineContent(index + 1);
>>>>>>> a6d229ad
			}
		};

		const diffResult = new LcsDiff(modelLineSequence, textSourceLineSequence).ComputeDiff(false);

		let edits: IIdentifiedSingleEditOperation[] = [], editsLen = 0;
		const modelLineCount = model.getLineCount();
		for (let i = 0, len = diffResult.length; i < len; i++) {
			const diff = diffResult[i];
			const originalStart = diff.originalStart;
			const originalLength = diff.originalLength;
			const modifiedStart = diff.modifiedStart;
			const modifiedLength = diff.modifiedLength;

			let lines: string[] = [];
			for (let j = 0; j < modifiedLength; j++) {
				lines[j] = textBuffer.getLineContent(modifiedStart + j + 1);
			}
			let text = lines.join('\n');

			let range: Range;
			if (originalLength === 0) {
				// insertion

				if (originalStart === modelLineCount) {
					// insert at the end
					const maxLineColumn = model.getLineMaxColumn(modelLineCount);
					range = new Range(
						modelLineCount, maxLineColumn,
						modelLineCount, maxLineColumn
					);
					text = '\n' + text;
				} else {
					// insert
					range = new Range(
						originalStart + 1, 1,
						originalStart + 1, 1
					);
					text = text + '\n';
				}

			} else if (modifiedLength === 0) {
				// deletion

				if (originalStart + originalLength >= modelLineCount) {
					// delete at the end
					range = new Range(
						originalStart, model.getLineMaxColumn(originalStart),
						originalStart + originalLength, model.getLineMaxColumn(originalStart + originalLength)
					);
				} else {
					// delete
					range = new Range(
						originalStart + 1, 1,
						originalStart + originalLength + 1, 1
					);
				}

			} else {
				// modification
				range = new Range(
					originalStart + 1, 1,
					originalStart + originalLength, model.getLineMaxColumn(originalStart + originalLength)
				);
			}

			edits[editsLen++] = EditOperation.replace(range, text);
		}

		return edits;
	}

	public createModel(value: string | ITextBufferFactory, modeOrPromise: TPromise<IMode> | IMode, resource: URI): ITextModel {
		let modelData: ModelData;

		if (!modeOrPromise || TPromise.is(modeOrPromise)) {
			modelData = this._createModelData(value, PLAINTEXT_LANGUAGE_IDENTIFIER, resource);
			this.setMode(modelData.model, modeOrPromise);
		} else {
			modelData = this._createModelData(value, modeOrPromise.getLanguageIdentifier(), resource);
		}

		// handle markers (marker service => model)
		if (this._markerService) {
			ModelMarkerHandler.setMarkers(modelData, this._markerService);
		}

		this._onModelAdded.fire(modelData.model);

		return modelData.model;
	}

	public setMode(model: ITextModel, modeOrPromise: TPromise<IMode> | IMode): void {
		if (!modeOrPromise) {
			return;
		}
		if (TPromise.is(modeOrPromise)) {
			modeOrPromise.then((mode) => {
				if (!model.isDisposed()) {
					model.setMode(mode.getLanguageIdentifier());
				}
			});
		} else {
			model.setMode(modeOrPromise.getLanguageIdentifier());
		}
	}

	public destroyModel(resource: URI): void {
		// We need to support that not all models get disposed through this service (i.e. model.dispose() should work!)
		let modelData = this._models[MODEL_ID(resource)];
		if (!modelData) {
			return;
		}
		modelData.model.dispose();
	}

	public getModels(): ITextModel[] {
		let ret: ITextModel[] = [];

		let keys = Object.keys(this._models);
		for (let i = 0, len = keys.length; i < len; i++) {
			let modelId = keys[i];
			ret.push(this._models[modelId].model);
		}

		return ret;
	}

	public getModel(resource: URI): ITextModel {
		let modelId = MODEL_ID(resource);
		let modelData = this._models[modelId];
		if (!modelData) {
			return null;
		}
		return modelData.model;
	}

	public get onModelAdded(): Event<ITextModel> {
		return this._onModelAdded ? this._onModelAdded.event : null;
	}

	public get onModelRemoved(): Event<ITextModel> {
		return this._onModelRemoved ? this._onModelRemoved.event : null;
	}

	public get onModelModeChanged(): Event<{ model: ITextModel; oldModeId: string; }> {
		return this._onModelModeChanged ? this._onModelModeChanged.event : null;
	}

	// --- end IModelService

	private _onWillDispose(model: ITextModel): void {
		let modelId = MODEL_ID(model.uri);
		let modelData = this._models[modelId];

		delete this._models[modelId];
		modelData.dispose();

		this._cleanUp(model);
		this._onModelRemoved.fire(model);
	}

	private _onDidChangeLanguage(model: ITextModel, e: IModelLanguageChangedEvent): void {
		const oldModeId = e.oldLanguage;
		const newModeId = model.getLanguageIdentifier().language;
		const oldOptions = this.getCreationOptions(oldModeId, model.uri);
		const newOptions = this.getCreationOptions(newModeId, model.uri);
		ModelServiceImpl._setModelOptionsForModel(model, newOptions, oldOptions);
		this._onModelModeChanged.fire({ model, oldModeId });
	}
}<|MERGE_RESOLUTION|>--- conflicted
+++ resolved
@@ -407,32 +407,10 @@
 		};
 		const textSourceLineSequence = new class implements ISequence {
 			public getLength(): number {
-<<<<<<< HEAD
-				return textSource.lines.length + 1;
-			}
-			public getElementHash(index: number): string {
-				if (Array.isArray(textSource.lines)) {
-					return textSource.lines[index];
-				} else {
-					if (textSource.lines.length === 0) {
-						return textSource.lines.text;
-					}
-					if (index === 0) {
-						return textSource.lines.text.substring(0, textSource.lines.lineStarts[0]);
-					}
-
-					if (index === textSource.lines.length) {
-						return textSource.lines.text.substring(textSource.lines.lineStarts[index - 1]);
-					}
-
-					return textSource.lines.text.substring(textSource.lines.lineStarts[index - 1], textSource.lines.lineStarts[index]);
-				}
-=======
 				return textBuffer.getLineCount();
 			}
 			public getElementHash(index: number): string {
 				return textBuffer.getLineContent(index + 1);
->>>>>>> a6d229ad
 			}
 		};
 
