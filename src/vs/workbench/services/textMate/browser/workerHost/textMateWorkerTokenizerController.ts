/*---------------------------------------------------------------------------------------------
 *  Copyright (c) Microsoft Corporation. All rights reserved.
 *  Licensed under the MIT License. See License.txt in the project root for license information.
 *--------------------------------------------------------------------------------------------*/

import { importAMDNodeModule } from 'vs/amdX';
import { Disposable } from 'vs/base/common/lifecycle';
import { IObservable, autorun, keepAlive, observableFromEvent } from 'vs/base/common/observable';
import { countEOL } from 'vs/editor/common/core/eolCounter';
import { LineRange } from 'vs/editor/common/core/lineRange';
import { Range } from 'vs/editor/common/core/range';
import { IBackgroundTokenizationStore, ILanguageIdCodec } from 'vs/editor/common/languages';
import { ITextModel } from 'vs/editor/common/model';
import { TokenizationStateStore } from 'vs/editor/common/model/textModelTokens';
import { IModelContentChange, IModelContentChangedEvent } from 'vs/editor/common/textModelEvents';
import { ContiguousMultilineTokensBuilder } from 'vs/editor/common/tokens/contiguousMultilineTokensBuilder';
import { IConfigurationService } from 'vs/platform/configuration/common/configuration';
import { ArrayEdit, MonotonousIndexTransformer, SingleArrayEdit } from 'vs/workbench/services/textMate/browser/arrayOperation';
import { TextMateTokenizationWorker } from 'vs/workbench/services/textMate/browser/worker/textMate.worker';
import type { StateDeltas } from 'vs/workbench/services/textMate/browser/workerHost/textMateWorkerHost';
import type { applyStateStackDiff, StateStack } from 'vscode-textmate';

export class TextMateWorkerTokenizerController extends Disposable {
	private _pendingChanges: IModelContentChangedEvent[] = [];

	/**
	 * These states will eventually equal the worker states.
	 * _states[i] stores the state at the end of line number i+1.
	 */
	private readonly _states = new TokenizationStateStore<StateStack>();

	private readonly _loggingEnabled = observableConfigValue('editor.experimental.asyncTokenizationLogging', false, this._configurationService);

	private _applyStateStackDiffFn?: typeof applyStateStackDiff;
	private _initialState?: StateStack;

	constructor(
		private readonly _model: ITextModel,
		private readonly _worker: TextMateTokenizationWorker,
		private readonly _languageIdCodec: ILanguageIdCodec,
		private readonly _backgroundTokenizationStore: IBackgroundTokenizationStore,
		private readonly _configurationService: IConfigurationService,
		private readonly _maxTokenizationLineLength: IObservable<number>,
	) {
		super();

		this._register(keepAlive(this._loggingEnabled));

		this._register(this._model.onDidChangeContent((e) => {
			if (this.shouldLog) {
				console.log('model change', {
					fileName: this._model.uri.fsPath.split('\\').pop(),
					changes: changesToString(e.changes),
				});
			}
			this._worker.acceptModelChanged(this._model.uri.toString(), e);
			this._pendingChanges.push(e);
		}));

		this._register(this._model.onDidChangeLanguage((e) => {
			const languageId = this._model.getLanguageId();
			const encodedLanguageId =
				this._languageIdCodec.encodeLanguageId(languageId);
			this._worker.acceptModelLanguageChanged(
				this._model.uri.toString(),
				languageId,
				encodedLanguageId
			);
		}));

		const languageId = this._model.getLanguageId();
		const encodedLanguageId = this._languageIdCodec.encodeLanguageId(languageId);
		this._worker.acceptNewModel({
			uri: this._model.uri,
			versionId: this._model.getVersionId(),
			lines: this._model.getLinesContent(),
			EOL: this._model.getEOL(),
			languageId,
			encodedLanguageId,
			maxTokenizationLineLength: this._maxTokenizationLineLength.get(),
		});

		this._register(autorun('update maxTokenizationLineLength', reader => {
			const maxTokenizationLineLength = this._maxTokenizationLineLength.read(reader);
			this._worker.acceptMaxTokenizationLineLength(this._model.uri.toString(), maxTokenizationLineLength);
		}));
	}

	get shouldLog() {
		return this._loggingEnabled.get();
	}

	public override dispose(): void {
		super.dispose();
		this._worker.acceptRemovedModel(this._model.uri.toString());
	}

	/**
	 * This method is called from the worker through the worker host.
	 */
	public async setTokensAndStates(versionId: number, rawTokens: ArrayBuffer, stateDeltas: StateDeltas[]): Promise<void> {
		// _states state, change{k}, ..., change{versionId}, state delta base & rawTokens, change{j}, ..., change{m}, current renderer state
		//                ^^^^^^^^^^^^^^^^^^^^^^^^^^^^^^^^^                                ^^^^^^^^^^^^^^^^^^^^^^^^^
		//                | past changes                                                   | future states

		let tokens = ContiguousMultilineTokensBuilder.deserialize(
			new Uint8Array(rawTokens)
		);

		if (this.shouldLog) {
			console.log('received background tokenization result', {
				fileName: this._model.uri.fsPath.split('\\').pop(),
				updatedTokenLines: tokens.map((t) => t.getLineRange()).join(' & '),
				updatedStateLines: stateDeltas.map((s) => new LineRange(s.startLineNumber, s.startLineNumber + s.stateDeltas.length).toString()).join(' & '),
			});
		}

		if (this.shouldLog) {
			const changes = this._pendingChanges.filter(c => c.versionId <= versionId).map(c => c.changes).map(c => changesToString(c)).join(' then ');
			console.log('Applying changes to local states', changes);
		}

		// Apply past changes to _states
		while (
			this._pendingChanges.length > 0 &&
			this._pendingChanges[0].versionId <= versionId
		) {
			const change = this._pendingChanges.shift()!;
			this._states.acceptChanges(change.changes);
		}

		if (this._pendingChanges.length > 0) {
			if (this.shouldLog) {
				const changes = this._pendingChanges.map(c => c.changes).map(c => changesToString(c)).join(' then ');
				console.log('Considering non-processed changes', changes);
			}

			const curToFutureTransformerTokens = MonotonousIndexTransformer.fromMany(
				this._pendingChanges.map((c) => new ArrayEdit(
					c.changes.map(
						(c) =>
							new SingleArrayEdit(
								c.range.startLineNumber - 1,
								// Expand the edit range to include the entire line
								(c.range.endLineNumber - c.range.startLineNumber) + 1,
								countEOL(c.text)[0] + 1
							)
					)
				))
			);

			// Filter tokens in lines that got changed in the future to prevent flickering
			// These tokens are recomputed anyway.
			const b = new ContiguousMultilineTokensBuilder();
			for (const t of tokens) {
				for (let i = t.startLineNumber; i <= t.endLineNumber; i++) {
					const result = curToFutureTransformerTokens.transform(i - 1);
					// If result is undefined, the current line got touched by an edit.
					// The webworker will send us new tokens for all the new/touched lines after it received the edits.
					if (result !== undefined) {
						b.add(i, t.getLineTokens(i) as Uint32Array);
					}
				}
			}
			tokens = b.finalize();

			// Apply future changes to tokens
			for (const change of this._pendingChanges) {
				for (const innerChanges of change.changes) {
					for (let j = 0; j < tokens.length; j++) {
						tokens[j].applyEdit(innerChanges.range, innerChanges.text);
					}
				}
			}
		}

		this._backgroundTokenizationStore.setTokens(tokens);

		const curToFutureTransformerStates = MonotonousIndexTransformer.fromMany(
			this._pendingChanges.map((c) => lineArrayEditFromModelContentChange(c.changes))
		);

		if (!this._applyStateStackDiffFn || !this._initialState) {
			const { applyStateStackDiff, INITIAL } = await importAMDNodeModule<typeof import('vscode-textmate')>('vscode-textmate', 'release/main.js');
			this._applyStateStackDiffFn = applyStateStackDiff;
			this._initialState = INITIAL;
		}


		// Apply state deltas to _states and _backgroundTokenizationStore
		for (const d of stateDeltas) {
			let prevState = d.startLineNumber <= 1 ? this._initialState : this._states.getEndState(d.startLineNumber - 1);
			for (let i = 0; i < d.stateDeltas.length; i++) {
				const delta = d.stateDeltas[i];
				let state: StateStack;
				if (delta) {
<<<<<<< HEAD
					state = this._applyStateStackDiffFn(prevState, delta)!;
					this._states.set(d.startLineNumber + i - 1, state);
=======
					state = applyStateStackDiff(prevState, delta)!;
					this._states.setEndState(d.startLineNumber + i, state);
>>>>>>> 1fb0914e
				} else {
					state = this._states.getEndState(d.startLineNumber + i)!;
				}

				const offset = curToFutureTransformerStates.transform(d.startLineNumber + i - 1);
				if (offset !== undefined) {
					this._backgroundTokenizationStore.setEndState(offset + 1, state);
				}

				if (d.startLineNumber + i >= this._model.getLineCount() - 1) {
					this._backgroundTokenizationStore.backgroundTokenizationFinished();
				}

				prevState = state;
			}
		}
	}
}

function lineArrayEditFromModelContentChange(c: IModelContentChange[]): ArrayEdit {
	return new ArrayEdit(
		c.map(
			(c) =>
				new SingleArrayEdit(
					c.range.startLineNumber - 1,
					c.range.endLineNumber - c.range.startLineNumber,
					countEOL(c.text)[0]
				)
		)
	);
}

function changesToString(changes: IModelContentChange[]): string {
	return changes.map(c => Range.lift(c.range).toString() + ' => ' + c.text).join(' & ');
}

function observableConfigValue<T>(key: string, defaultValue: T, configurationService: IConfigurationService): IObservable<T> {
	return observableFromEvent(
		(handleChange) => configurationService.onDidChangeConfiguration(e => {
			if (e.affectsConfiguration(key)) {
				handleChange(e);
			}
		}),
		() => configurationService.getValue<T>(key) ?? defaultValue,
	);
}<|MERGE_RESOLUTION|>--- conflicted
+++ resolved
@@ -194,13 +194,8 @@
 				const delta = d.stateDeltas[i];
 				let state: StateStack;
 				if (delta) {
-<<<<<<< HEAD
 					state = this._applyStateStackDiffFn(prevState, delta)!;
-					this._states.set(d.startLineNumber + i - 1, state);
-=======
-					state = applyStateStackDiff(prevState, delta)!;
 					this._states.setEndState(d.startLineNumber + i, state);
->>>>>>> 1fb0914e
 				} else {
 					state = this._states.getEndState(d.startLineNumber + i)!;
 				}
