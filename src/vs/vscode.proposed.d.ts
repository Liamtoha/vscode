--- conflicted
+++ resolved
@@ -991,32 +991,6 @@
 
 	//#endregion
 
-<<<<<<< HEAD
-	// #region Sandy - User data synchronization
-
-	export namespace window {
-
-		export function registerUserDataProvider(name: string, userDataProvider: UserDataProvider): Disposable;
-
-	}
-
-	export class UserDataError extends Error {
-
-		static VersionExists(): FileSystemError;
-
-		/**
-		 * Creates a new userData error.
-		 */
-		constructor();
-	}
-
-	export interface UserDataProvider {
-
-		read(key: string): Promise<{ version: number, content: string } | null>;
-
-		write(key: string, version: number, content: string): Promise<void>;
-
-=======
 	//#region Custom editors, mjbvz
 
 	export interface WebviewEditor extends WebviewPanel { }
@@ -1038,7 +1012,34 @@
 			viewType: string,
 			provider: WebviewEditorProvider,
 		): Disposable;
->>>>>>> ab10e260
+	}
+
+	//#endregion
+
+	// #region Sandy - User data synchronization
+
+	export namespace window {
+
+		export function registerUserDataProvider(name: string, userDataProvider: UserDataProvider): Disposable;
+
+	}
+
+	export class UserDataError extends Error {
+
+		static VersionExists(): FileSystemError;
+
+		/**
+		 * Creates a new userData error.
+		 */
+		constructor();
+	}
+
+	export interface UserDataProvider {
+
+		read(key: string): Promise<{ version: number, content: string } | null>;
+
+		write(key: string, version: number, content: string): Promise<void>;
+
 	}
 
 	//#endregion
