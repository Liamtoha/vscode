{
	"editor": [
		{
			"name": "vs/platform",
			"project": "vscode-editor"
		},
		{
			"name": "vs/editor/contrib",
			"project": "vscode-editor"
		},
		{
			"name": "vs/editor",
			"project": "vscode-editor"
		},
		{
			"name": "vs/base",
			"project": "vscode-editor"
		}
	],
	"workbench": [
		{
			"name": "vs/code",
			"project": "vscode-workbench"
		},
		{
			"name": "vs/workbench",
			"project": "vscode-workbench"
		},
		{
			"name": "vs/workbench/api/common",
			"project": "vscode-workbench"
		},
		{
			"name": "vs/workbench/contrib/backup",
			"project": "vscode-workbench"
		},
		{
			"name": "vs/workbench/contrib/bulkEdit",
			"project": "vscode-workbench"
		},
		{
			"name": "vs/workbench/contrib/cli",
			"project": "vscode-workbench"
		},
		{
			"name": "vs/workbench/contrib/codeEditor",
			"project": "vscode-workbench"
		},
		{
			"name": "vs/workbench/contrib/callHierarchy",
			"project": "vscode-workbench"
		},
		{
			"name": "vs/workbench/contrib/codeActions",
			"project": "vscode-workbench"
		},
		{
			"name": "vs/workbench/contrib/comments",
			"project": "vscode-workbench"
		},
		{
			"name": "vs/workbench/contrib/debug",
			"project": "vscode-workbench"
		},
		{
			"name": "vs/workbench/contrib/emmet",
			"project": "vscode-workbench"
		},
		{
			"name": "vs/workbench/contrib/experiments",
			"project": "vscode-workbench"
		},
		{
			"name": "vs/workbench/contrib/extensions",
			"project": "vscode-workbench"
		},
		{
			"name": "vs/workbench/contrib/externalTerminal",
			"project": "vscode-workbench"
		},
		{
			"name": "vs/workbench/contrib/feedback",
			"project": "vscode-workbench"
		},
		{
			"name": "vs/workbench/contrib/files",
			"project": "vscode-workbench"
		},
		{
			"name": "vs/workbench/contrib/html",
			"project": "vscode-workbench"
		},
		{
			"name": "vs/workbench/contrib/issue",
			"project": "vscode-workbench"
		},
		{
			"name": "vs/workbench/contrib/markers",
			"project": "vscode-workbench"
		},
		{
			"name": "vs/workbench/contrib/localizations",
			"project": "vscode-workbench"
		},
		{
			"name": "vs/workbench/contrib/logs",
			"project": "vscode-workbench"
		},
		{
			"name": "vs/workbench/contrib/output",
			"project": "vscode-workbench"
		},
		{
			"name": "vs/workbench/contrib/openInDesktop",
			"project": "vscode-workbench"
		},
		{
			"name": "vs/workbench/contrib/performance",
			"project": "vscode-workbench"
		},
		{
			"name": "vs/workbench/contrib/preferences",
			"project": "vscode-workbench"
		},
		{
<<<<<<< HEAD
			"name": "vs/workbench/contrib/notebook",
=======
			"name": "vs/workbench/contrib/quickaccess",
>>>>>>> 12a72584
			"project": "vscode-workbench"
		},
		{
			"name": "vs/workbench/contrib/quickopen",
			"project": "vscode-workbench"
		},
		{
			"name": "vs/workbench/contrib/userData",
			"project": "vscode-workbench"
		},
		{
			"name": "vs/workbench/contrib/remote",
			"project": "vscode-workbench"
		},
		{
			"name": "vs/workbench/contrib/relauncher",
			"project": "vscode-workbench"
		},
		{
			"name": "vs/workbench/contrib/scm",
			"project": "vscode-workbench"
		},
		{
			"name": "vs/workbench/contrib/search",
			"project": "vscode-workbench"
		},
		{
			"name": "vs/workbench/contrib/searchEditor",
			"project": "vscode-workbench"
		},
		{
			"name": "vs/workbench/contrib/snippets",
			"project": "vscode-workbench"
		},
		{
			"name": "vs/workbench/contrib/format",
			"project": "vscode-workbench"
		},
		{
			"name": "vs/workbench/contrib/tags",
			"project": "vscode-workbench"
		},
		{
			"name": "vs/workbench/contrib/surveys",
			"project": "vscode-workbench"
		},
		{
			"name": "vs/workbench/contrib/tasks",
			"project": "vscode-workbench"
		},
		{
			"name": "vs/workbench/contrib/terminal",
			"project": "vscode-workbench"
		},
		{
			"name": "vs/workbench/contrib/themes",
			"project": "vscode-workbench"
		},
		{
			"name": "vs/workbench/contrib/trust",
			"project": "vscode-workbench"
		},
		{
			"name": "vs/workbench/contrib/update",
			"project": "vscode-workbench"
		},
		{
			"name": "vs/workbench/contrib/url",
			"project": "vscode-workbench"
		},
		{
			"name": "vs/workbench/contrib/watermark",
			"project": "vscode-workbench"
		},
		{
			"name": "vs/workbench/contrib/webview",
			"project": "vscode-workbench"
		},
		{
			"name": "vs/workbench/contrib/customEditor",
			"project": "vscode-workbench"
		},
		{
			"name": "vs/workbench/contrib/welcome",
			"project": "vscode-workbench"
		},
		{
			"name": "vs/workbench/contrib/outline",
			"project": "vscode-workbench"
		},
		{
			"name": "vs/workbench/contrib/userDataSync",
			"project": "vscode-workbench"
		},
		{
			"name": "vs/workbench/services/actions",
			"project": "vscode-workbench"
		},
		{
			"name": "vs/workbench/services/authToken",
			"project": "vscode-workbench"
		},
		{
			"name": "vs/workbench/services/bulkEdit",
			"project": "vscode-workbench"
		},
		{
			"name": "vs/workbench/services/commands",
			"project": "vscode-workbench"
		},
		{
			"name": "vs/workbench/services/configuration",
			"project": "vscode-workbench"
		},
		{
			"name": "vs/workbench/services/configurationResolver",
			"project": "vscode-workbench"
		},
		{
			"name": "vs/workbench/services/crashReporter",
			"project": "vscode-workbench"
		},
		{
			"name": "vs/workbench/services/dialogs",
			"project": "vscode-workbench"
		},
		{
			"name": "vs/workbench/services/editor",
			"project": "vscode-workbench"
		},
		{
			"name": "vs/workbench/services/extensions",
			"project": "vscode-workbench"
		},
		{
			"name": "vs/workbench/services/extensionManagement",
			"project": "vscode-workbench"
		},
		{
			"name": "vs/workbench/services/files",
			"project": "vscode-workbench"
		},
		{
			"name": "vs/workbench/services/log",
			"project": "vscode-workbench"
		},
		{
			"name": "vs/workbench/services/integrity",
			"project": "vscode-workbench"
		},
		{
			"name": "vs/workbench/services/keybinding",
			"project": "vscode-workbench"
		},
		{
			"name": "vs/workbench/services/lifecycle",
			"project": "vscode-workbench"
		},
		{
			"name": "vs/workbench/services/mode",
			"project": "vscode-workbench"
		},
		{
			"name": "vs/workbench/services/progress",
			"project": "vscode-workbench"
		},
		{
			"name": "vs/workbench/services/remote",
			"project": "vscode-workbench"
		},
		{
			"name": "vs/workbench/services/search",
			"project": "vscode-workbench"
		},
		{
			"name": "vs/workbench/services/textfile",
			"project": "vscode-workbench"
		},
		{
			"name": "vs/workbench/services/themes",
			"project": "vscode-workbench"
		},
		{
			"name": "vs/workbench/services/textMate",
			"project": "vscode-workbench"
		},
		{
			"name": "vs/workbench/services/workingCopy",
			"project": "vscode-workbench"
		},
		{
			"name": "vs/workbench/services/workspaces",
			"project": "vscode-workbench"
		},
		{
			"name": "vs/workbench/services/decorations",
			"project": "vscode-workbench"
		},
		{
			"name": "vs/workbench/services/label",
			"project": "vscode-workbench"
		},
		{
			"name": "vs/workbench/services/preferences",
			"project": "vscode-preferences"
		},
		{
			"name": "vs/workbench/services/notification",
			"project": "vscode-workbench"
		},
		{
			"name": "vs/workbench/services/userData",
			"project": "vscode-workbench"
		},
		{
			"name": "vs/workbench/services/userDataSync",
			"project": "vscode-workbench"
		},
		{
			"name": "vs/workbench/contrib/timeline",
			"project": "vscode-workbench"
		}
	]
}<|MERGE_RESOLUTION|>--- conflicted
+++ resolved
@@ -123,11 +123,11 @@
 			"project": "vscode-workbench"
 		},
 		{
-<<<<<<< HEAD
 			"name": "vs/workbench/contrib/notebook",
-=======
+			"project": "vscode-workbench"
+		},
+		{
 			"name": "vs/workbench/contrib/quickaccess",
->>>>>>> 12a72584
 			"project": "vscode-workbench"
 		},
 		{
